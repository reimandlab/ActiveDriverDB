--- conflicted
+++ resolved
@@ -791,12 +791,8 @@
                 // predictions. ItThis number will be always >= 1 (because we
                 // are working on such filtered subset of links)
                 .style('stroke-width', function(d){
-                    var count = 0;
-<<<<<<< HEAD
-                    for(var i = 0; i < d.target.mimp_losses; i++)
-=======
+                    var count = 0
                     for(var i = 0; i < d.target.mimp_losses.length; i++)
->>>>>>> ee1541a5
                         count += (d.target.mimp_losses[i] == d.source.name)
                     return count
                 })
